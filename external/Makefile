--- conflicted
+++ resolved
@@ -585,7 +585,6 @@
 ## libuv
 
 compile-uv:
-<<<<<<< HEAD
 	$(MAKE) -C libuv
 install-uv: compile-uv
 	cp libuv/uv.a $(EXTROOTLIB)
@@ -594,16 +593,6 @@
 clean-uv:
 	$(MAKE) -C libuv clean
 	rm -f $(EXTROOTLIB)/uv.a $(EXTROOT)/include/uv.h
-=======
-    $(MAKE) -C libuv
-install-uv: compile-uv
-    cp libuv/uv.a $(EXTROOTLIB)
-    cp libuv/include/uv.h $(EXTROOT)/include
-
-clean-uv:
-    $(MAKE) -C libuv clean
-    rm -f $(EXTROOTLIB)/uv.a $(EXTROOT)/include/uv.h
->>>>>>> c19cf591
 distclean-uv: clean-uv
 
 ## phony targets ##
