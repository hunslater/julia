--- conflicted
+++ resolved
@@ -44,11 +44,7 @@
 #if LLVM_VERSION_MINOR == 0
                 *name = &(*(*it).second.func).getNameStr()[0];
 #elif LLVM_VERSION_MINOR >= 1
-<<<<<<< HEAD
-                *name = &(*(*it).second.func).getName().data();
-=======
                 *name = (((*(*it).second.func).getName()).data());
->>>>>>> 3d707882
 #endif
 #endif
                 if ((*it).second.lines.size() == 0) {
