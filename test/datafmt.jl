--- conflicted
+++ resolved
@@ -273,13 +273,12 @@
     rm(fn)
 end
 
-<<<<<<< HEAD
 # issue #21180
 let data = "\"721\",\"1438\",\"1439\",\"…\",\"1\""
     @test readcsv(IOBuffer(data)) == Any[721  1438  1439  "…"  1]
-=======
+end
+
 # issue #21207
 let data = "\"1\",\"灣\"\"灣灣灣灣\",\"3\""
     @test readcsv(IOBuffer(data)) == Any[1 "灣\"灣灣灣灣" 3]
->>>>>>> 1dd10aa5
 end