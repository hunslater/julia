--- conflicted
+++ resolved
@@ -8,11 +8,8 @@
     "resolve", "pollfd", "mpfr", "broadcast", "complex", "socket",
     "floatapprox", "readdlm", "regex", "float16", "combinatorics",
     "sysinfo", "rounding", "ranges", "mod2pi", "euler", "show",
-<<<<<<< HEAD
-    "lineedit", "replcompletions", "repl", "test", "grisu"
-=======
-    "lineedit", "replcompletions", "repl", "test", "examples", "goto", "llvmcall"
->>>>>>> 6a8039a5
+    "lineedit", "replcompletions", "repl", "test", "examples", "goto",
+    "llvmcall", "grisu"
 ]
 @unix_only push!(testnames, "unicode")
 
